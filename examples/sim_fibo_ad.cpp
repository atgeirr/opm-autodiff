--- conflicted
+++ resolved
@@ -205,24 +205,12 @@
         }
 
         // Create and run simulator.
-<<<<<<< HEAD
         SimulatorFullyImplicitBlackoil<UnstructuredGrid> simulator(param,
                                                  *grid->c_grid(),
                                                  *new_props,
                                                  rock_comp->isActive() ? rock_comp.get() : 0,
                                                  wells,
                                                  linsolver,
-                                                 grav);
-=======
-    SimulatorFullyImplicitBlackoil<UnstructuredGrid> simulator(param,
-                                                               *grid->c_grid(),
-                                                               *new_props,
-                                                               rock_comp->isActive() ? rock_comp.get() : 0,
-                                                               wells,
-                                                               linsolver,
-                                                               grav,
-                                                               outputWriter);
->>>>>>> bccc7c13
         SimulatorReport episodeReport = simulator.run(simtimer, state, well_state);
 
         ++simtimer;
@@ -240,88 +228,6 @@
         fullReport.reportParam(tot_os);
         warnIfUnusedParams(param);
     }
-<<<<<<< HEAD
-#else
-    std::cout << "\n\n================    Starting main simulation loop     ===============\n"
-              << "                        (number of epochs: "
-              << (deck->numberOfEpochs()) << ")\n\n" << std::flush;
-
-    SimulatorReport rep;
-    // With a deck, we may have more epochs etc.
-    WellStateFullyImplicitBlackoil well_state;
-    int step = 0;
-    SimulatorTimer simtimer;
-    // Use timer for last epoch to obtain total time.
-    deck->setCurrentEpoch(deck->numberOfEpochs() - 1);
-    simtimer.init(*deck);
-
-    const double total_time = simtimer.totalTime();
-    for (int epoch = 0; epoch < deck->numberOfEpochs(); ++epoch) {
-        // Set epoch index.
-        deck->setCurrentEpoch(epoch);
-
-        // Update the timer.
-        if (deck->hasField("TSTEP")) {
-            simtimer.init(*deck);
-        } else {
-            if (epoch != 0) {
-                OPM_THROW(std::runtime_error, "No TSTEP in deck for epoch " << epoch);
-            }
-            simtimer.init(param);
-        }
-        simtimer.setCurrentStepNum(step);
-        simtimer.setTotalTime(total_time);
-
-        // Report on start of epoch.
-        std::cout << "\n\n--------------    Starting epoch " << epoch << "    --------------"
-                  << "\n                  (number of steps: "
-                  << simtimer.numSteps() - step << ")\n\n" << std::flush;
-
-        // Create new wells, well_state
-        WellsManager wells(*deck, *grid->c_grid(), props->permeability());
-        // @@@ HACK: we should really make a new well state and
-        // properly transfer old well state to it every epoch,
-        // since number of wells may change etc.
-        if (epoch == 0) {
-            well_state.init(wells.c_wells(), state);
-        }
-
-        if (epoch == 0)
-            outputWriter.writeInit(simtimer, state, well_state.basicWellState());
-
-        // Create and run simulator.
-        SimulatorFullyImplicitBlackoil<UnstructuredGrid> simulator(param,
-                                                 *grid->c_grid(),
-                                                 *new_props,
-                                                 rock_comp->isActive() ? rock_comp.get() : 0,
-                                                 wells,
-                                                 linsolver,
-                                                 grav);
-        outputWriter.writeTimeStep(simtimer, state, well_state.basicWellState());
-
-        if (epoch == 0) {
-            warnIfUnusedParams(param);
-        }
-        SimulatorReport epoch_rep = simulator.run(simtimer, state, well_state);
-        if (output) {
-            epoch_rep.reportParam(outStream);
-        }
-        // Update total timing report and remember step number.
-        rep += epoch_rep;
-        step = simtimer.currentStepNum();
-    }
-
-    std::cout << "\n\n================    End of simulation     ===============\n\n";
-    rep.report(std::cout);
-
-    if (output) {
-        std::string filename = output_dir + "/walltime.param";
-        std::fstream tot_os(filename.c_str(),std::fstream::trunc | std::fstream::out);
-        rep.reportParam(tot_os);
-    }
-#endif
-=======
->>>>>>> bccc7c13
 }
 catch (const std::exception &e) {
     std::cerr << "Program threw an exception: " << e.what() << "\n";
