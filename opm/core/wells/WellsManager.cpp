/*
  Copyright 2012 SINTEF ICT, Applied Mathematics.

  This file is part of the Open Porous Media project (OPM).

  OPM is free software: you can redistribute it and/or modify
  it under the terms of the GNU General Public License as published by
  the Free Software Foundation, either version 3 of the License, or
  (at your option) any later version.

  OPM is distributed in the hope that it will be useful,
  but WITHOUT ANY WARRANTY; without even the implied warranty of
  MERCHANTABILITY or FITNESS FOR A PARTICULAR PURPOSE.  See the
  GNU General Public License for more details.

  You should have received a copy of the GNU General Public License
  along with OPM.  If not, see <http://www.gnu.org/licenses/>.
*/

#include "config.h"


#include <opm/core/wells/WellsManager.hpp>
#include <opm/core/io/eclipse/EclipseGridParser.hpp>
#include <opm/core/grid.h>
#include <opm/core/wells.h>
#include <opm/core/well_controls.h>
#include <opm/core/utility/ErrorMacros.hpp>
#include <opm/core/wells/WellCollection.hpp>
#include <opm/core/props/phaseUsageFromDeck.hpp>

#include <opm/parser/eclipse/EclipseState/Schedule/ScheduleEnums.hpp>

#include <algorithm>
#include <cassert>
#include <cmath>
#include <cstddef>
#include <map>
#include <string>
#include <utility>
#include <iostream>


// Helper structs and functions for the implementation.
namespace WellsManagerDetail
{



    namespace ProductionControl
    {
        namespace Details {
            std::map<std::string, Mode>
            init_mode_map() {
                std::map<std::string, Mode> m;

                m.insert(std::make_pair("ORAT", ORAT));
                m.insert(std::make_pair("WRAT", WRAT));
                m.insert(std::make_pair("GRAT", GRAT));
                m.insert(std::make_pair("LRAT", LRAT));
                m.insert(std::make_pair("CRAT", CRAT));
                m.insert(std::make_pair("RESV", RESV));
                m.insert(std::make_pair("BHP" , BHP ));
                m.insert(std::make_pair("THP" , THP ));
                m.insert(std::make_pair("GRUP", GRUP));

                return m;
            }
        } // namespace Details

        Mode mode(const std::string& control)
        {
            static std::map<std::string, Mode>
                mode_map = Details::init_mode_map();

            std::map<std::string, Mode>::iterator
                p = mode_map.find(control);

            if (p != mode_map.end()) {
                return p->second;
            }
            else {
                OPM_THROW(std::runtime_error, "Unknown well control mode = "
                      << control << " in input file");
            }
        }


        Mode mode(Opm::WellProducer::ControlModeEnum controlMode)
        {
            switch( controlMode ) {
            case Opm::WellProducer::ORAT:
                return ORAT;
            case Opm::WellProducer::WRAT:
                return WRAT;
            case Opm::WellProducer::GRAT:
                return GRAT;
            case Opm::WellProducer::LRAT:
                return LRAT;
            case Opm::WellProducer::CRAT:
                return CRAT;
            case Opm::WellProducer::RESV:
                return RESV;
            case Opm::WellProducer::BHP:
                return BHP;
            case Opm::WellProducer::THP:
                return THP;
            case Opm::WellProducer::GRUP:
                return GRUP;
            default:
                throw std::invalid_argument("unhandled enum value");
            }
        }
    } // namespace ProductionControl


    namespace InjectionControl
    {

        namespace Details {
            std::map<std::string, Mode>
            init_mode_map() {
                std::map<std::string, Mode> m;

                m.insert(std::make_pair("RATE", RATE));
                m.insert(std::make_pair("RESV", RESV));
                m.insert(std::make_pair("BHP" , BHP ));
                m.insert(std::make_pair("THP" , THP ));
                m.insert(std::make_pair("GRUP", GRUP));

                return m;
            }
        } // namespace Details

        Mode mode(const std::string& control)
        {
            static std::map<std::string, Mode>
                mode_map = Details::init_mode_map();

            std::map<std::string, Mode>::iterator
                p = mode_map.find(control);

            if (p != mode_map.end()) {
                return p->second;
            }
            else {
                OPM_THROW(std::runtime_error, "Unknown well control mode = "
                      << control << " in input file");
            }
        }

        Mode mode(Opm::WellInjector::ControlModeEnum controlMode)
        {
            switch ( controlMode  ) {
            case Opm::WellInjector::GRUP:
                return GRUP;
            case Opm::WellInjector::RESV:
                return RESV;
            case Opm::WellInjector::RATE:
                return RATE;
            case Opm::WellInjector::THP:
                return THP;
            case Opm::WellInjector::BHP:
                return BHP;
            default:
                throw std::invalid_argument("unhandled enum value");
            }
        }

    } // namespace InjectionControl

    // Use the Peaceman well model to compute well indices.
    // radius is the radius of the well.
    // cubical contains [dx, dy, dz] of the cell.
    // (Note that the well model asumes that each cell is a cuboid).
    // cell_permeability is the permeability tensor of the given cell.
    // returns the well index of the cell.
    double computeWellIndex(const double radius,
                            const std::array<double, 3>& cubical,
                            const double* cell_permeability,
                            const double skin_factor)
    {
        using namespace std;
        // sse: Using the Peaceman model.
        // NOTE: The formula is valid for cartesian grids, so the result can be a bit
        // (in worst case: there is no upper bound for the error) off the mark.
        const double permx = cell_permeability[0];
        const double permy = cell_permeability[3*1 + 1];
        double effective_perm = sqrt(permx*permy);
        // sse: The formula for r_0 can be found on page 39 of
        // "Well Models for Mimetic Finite Differerence Methods and Improved Representation
        //  of Wells in Multiscale Methods" by Ingeborg Skjelkvåle Ligaarden.
        assert(permx > 0.0);
        assert(permy > 0.0);
        double kxoy = permx / permy;
        double kyox = permy / permx;
        double r0_denominator = pow(kyox, 0.25) + pow(kxoy, 0.25);
        double r0_numerator = sqrt((sqrt(kyox)*cubical[0]*cubical[0]) +
                                   (sqrt(kxoy)*cubical[1]*cubical[1]));
        assert(r0_denominator > 0.0);
        double r0 = 0.28 * r0_numerator / r0_denominator;
        assert(radius > 0.0);
        assert(r0 > 0.0);
        if (r0 < radius) {
            std::cout << "ERROR: Too big well radius detected.";
            std::cout << "Specified well radius is " << radius
                      << " while r0 is " << r0 << ".\n";
        }
        const long double two_pi = 6.2831853071795864769252867665590057683943387987502116419498;
        double wi_denominator = log(r0 / radius) + skin_factor;
        double wi_numerator = two_pi * cubical[2];
        assert(wi_denominator > 0.0);
        double wi = effective_perm * wi_numerator / wi_denominator;
        assert(wi > 0.0);
        return wi;
    }

} // anonymous namespace





namespace Opm
{


    /// Default constructor.
    WellsManager::WellsManager()
        : w_(0)
    {
    }


    /// Construct from existing wells object.
WellsManager::WellsManager(struct Wells* W, bool checkCellExistence)
    : w_(clone_wells(W)), checkCellExistence_(checkCellExistence)
    {
    }

    /// Construct wells from deck.
    WellsManager::WellsManager(const Opm::EclipseStateConstPtr eclipseState,
                               const size_t timeStep,
                               const UnstructuredGrid& grid,
                               const double* permeability,
                               bool checkCellExistence)
        : w_(0), checkCellExistence_(checkCellExistence)
    {
        if (UgGridHelpers::dimensions(grid) != 3) {
            OPM_THROW(std::runtime_error, "We cannot initialize wells from a deck unless the corresponding grid is 3-dimensional.");
        }

        if (eclipseState->getSchedule()->numWells() == 0) {
            OPM_MESSAGE("No wells specified in Schedule section, initializing no wells");
            return;
        }

        std::map<int,int> cartesian_to_compressed;
        setupCompressedToCartesian(UgGridHelpers::globalCell(grid), 
                                   UgGridHelpers::numCells(grid), cartesian_to_compressed);

        // Obtain phase usage data.
        PhaseUsage pu = phaseUsageFromDeck(eclipseState);

        // These data structures will be filled in this constructor,
        // then used to initialize the Wells struct.
        std::vector<std::string> well_names;
        std::vector<WellData> well_data;


        // For easy lookup:
        std::map<std::string, int> well_names_to_index;

        ScheduleConstPtr schedule = eclipseState->getSchedule();
        std::vector<WellConstPtr> wells = schedule->getWells(timeStep);

        well_names.reserve(wells.size());
        well_data.reserve(wells.size());

        createWellsFromSpecs(wells, timeStep, UgGridHelpers::cell2Faces(grid),
                             UgGridHelpers::cartDims(grid),
                             UgGridHelpers::beginFaceCentroids(grid),
                             UgGridHelpers::beginCellCentroids(grid),
                             UgGridHelpers::dimensions(grid),
                             well_names, well_data, well_names_to_index, pu, cartesian_to_compressed, permeability);
        setupWellControls(wells, timeStep, well_names, pu);

        {
            GroupTreeNodeConstPtr fieldNode = eclipseState->getSchedule()->getGroupTree(timeStep)->getNode("FIELD");
            GroupConstPtr fieldGroup = eclipseState->getSchedule()->getGroup(fieldNode->name());
            well_collection_.addField(fieldGroup, timeStep, pu);
            addChildGroups(fieldNode, eclipseState->getSchedule(), timeStep, pu);
        }

        for (auto wellIter = wells.begin(); wellIter != wells.end(); ++wellIter ) {
            well_collection_.addWell((*wellIter), timeStep, pu);
        }

        well_collection_.setWellsPointer(w_);
        well_collection_.applyGroupControls();


        setupGuideRates(wells, timeStep, well_data, well_names_to_index);

        // Debug output.
#define EXTRA_OUTPUT
#ifdef EXTRA_OUTPUT
        /*
        std::cout << "\t WELL DATA" << std::endl;
        for(int i = 0; i< num_wells; ++i) {
            std::cout << i << ": " << well_data[i].type << "  "
                      << well_data[i].control << "  " << well_data[i].target
                      << std::endl;
        }

        std::cout << "\n\t PERF DATA" << std::endl;
        for(int i=0; i< int(wellperf_data.size()); ++i) {
            for(int j=0; j< int(wellperf_data[i].size()); ++j) {
                std::cout << i << ": " << wellperf_data[i][j].cell << "  "
                          << wellperf_data[i][j].well_index << std::endl;
            }
        }
        */
#endif
    }



    /// Construct wells from deck.
    WellsManager::WellsManager(const Opm::EclipseGridParser& deck,
                               const UnstructuredGrid& grid,
                               const double* permeability,
                               bool checkCellExistence)
        : w_(0), checkCellExistence_(checkCellExistence)
    {
<<<<<<< HEAD
        if (grid.dimensions != 3) {
            OPM_THROW(std::runtime_error, "We cannot initialize wells from a deck unless the corresponding grid is 3-dimensional.");
        }
        // NOTE: Implementation copied and modified from dune-porsol's class BlackoilWells.
        std::vector<std::string> keywords;
        keywords.push_back("WELSPECS");
        keywords.push_back("COMPDAT");
//      keywords.push_back("WELTARG");
        if (!deck.hasFields(keywords)) {
            OPM_MESSAGE("Missing well keywords in deck, initializing no wells.");
            return;
        }
        if (!(deck.hasField("WCONINJE") || deck.hasField("WCONPROD")) ) {
            OPM_THROW(std::runtime_error, "Needed field is missing in file");
        }

        // Obtain phase usage data.
        PhaseUsage pu = phaseUsageFromDeck(deck);

        // These data structures will be filled in this constructor,
        // then used to initialize the Wells struct.
        std::vector<std::string> well_names;
        std::vector<WellData> well_data;
        std::vector<std::vector<PerfData> > wellperf_data;

        // For easy lookup:
        std::map<std::string, int> well_names_to_index;
        typedef std::map<std::string, int>::const_iterator WNameIt;

        // Get WELSPECS data.
        // It is allowed to have multiple lines corresponding to
        // the same well, in which case the last one encountered
        // is the one used.
        const WELSPECS& welspecs = deck.getWELSPECS();
        const int num_welspecs = welspecs.welspecs.size();
        well_names.reserve(num_welspecs);
        well_data.reserve(num_welspecs);
        for (int w = 0; w < num_welspecs; ++w) {
            // First check if this well has already been encountered.
            // If so, we modify it's data instead of appending a new well
            // to the well_data and well_names vectors.
            const std::string& name = welspecs.welspecs[w].name_;
            const double refdepth = welspecs.welspecs[w].datum_depth_BHP_;
            WNameIt wit = well_names_to_index.find(name);
            if (wit == well_names_to_index.end()) {
                // New well, append data.
                well_names_to_index[welspecs.welspecs[w].name_] = well_data.size();
                well_names.push_back(name);
                WellData wd;
                // If negative (defaulted), set refdepth to a marker
                // value, will be changed after getting perforation
                // data to the centroid of the cell of the top well
                // perforation.
                wd.reference_bhp_depth = (refdepth < 0.0) ? -1e100 : refdepth;
                wd.welspecsline = w;
                well_data.push_back(wd);
            } else {
                // Existing well, change data.
                const int wix = wit->second;
                well_data[wix].reference_bhp_depth = (refdepth < 0.0) ? -1e100 : refdepth;
                well_data[wix].welspecsline = w;
            }
        }
        const int num_wells = well_data.size();
        wellperf_data.resize(num_wells);


        // global_cell is a map from compressed cells to Cartesian grid cells.
        // We must make the inverse lookup.
        const int* global_cell = grid.global_cell;
        const int* cpgdim = grid.cartdims;
        std::map<int,int> cartesian_to_compressed;

        if (global_cell) {
            for (int i = 0; i < grid.number_of_cells; ++i) {
                cartesian_to_compressed.insert(std::make_pair(global_cell[i], i));
            }
        }
        else {
            for (int i = 0; i < grid.number_of_cells; ++i) {
                cartesian_to_compressed.insert(std::make_pair(i, i));
            }
        }

        // Get COMPDAT data
        // It is *not* allowed to have multiple lines corresponding to
        // the same perforation!
        const COMPDAT& compdat = deck.getCOMPDAT();
        const int num_compdat  = compdat.compdat.size();
        for (int kw = 0; kw < num_compdat; ++kw) {
            // Extract well name, or the part of the well name that
            // comes before the '*'.
            std::string name = compdat.compdat[kw].well_;
            std::string::size_type len = name.find('*');
            if (len != std::string::npos) {
                name = name.substr(0, len);
            }
            // Look for well with matching name.
            bool found = false;
            for (int wix = 0; wix < num_wells; ++wix) {
                if (well_names[wix].compare(0,len, name) == 0) { // equal
                    // Extract corresponding WELSPECS defintion for
                    // purpose of default location specification.
                    const WelspecsLine& wspec = welspecs.welspecs[well_data[wix].welspecsline];

                    // We have a matching name.
                    int ix = compdat.compdat[kw].grid_ind_[0] - 1;
                    int jy = compdat.compdat[kw].grid_ind_[1] - 1;
                    int kz1 = compdat.compdat[kw].grid_ind_[2] - 1;
                    int kz2 = compdat.compdat[kw].grid_ind_[3] - 1;

                    if (ix < 0) {
                        // Defaulted I location.  Extract from WELSPECS.
                        ix = wspec.I_ - 1;
                    }
                    if (jy < 0) {
                        // Defaulted J location.  Extract from WELSPECS.
                        jy = wspec.J_ - 1;
                    }
                    if (kz1 < 0) {
                        // Defaulted KZ1.  Use top layer.
                        kz1 = 0;
                    }
                    if (kz2 < 0) {
                        // Defaulted KZ2.  Use bottom layer.
                        kz2 = cpgdim[2] - 1;
                    }

                    for (int kz = kz1; kz <= kz2; ++kz) {
                        int cart_grid_indx = ix + cpgdim[0]*(jy + cpgdim[1]*kz);
                        std::map<int, int>::const_iterator cgit =
                            cartesian_to_compressed.find(cart_grid_indx);
                        if (cgit == cartesian_to_compressed.end()) {
                            OPM_THROW(std::runtime_error, "Cell with i,j,k indices " << ix << ' ' << jy << ' '
                                  << kz << " not found in grid (well = " << name << ')');
                        }
                        int cell = cgit->second;
                        PerfData pd;
                        pd.cell = cell;
                        if (compdat.compdat[kw].connect_trans_fac_ > 0.0) {
                            pd.well_index = compdat.compdat[kw].connect_trans_fac_;
                        } else {
                            double radius = 0.5*compdat.compdat[kw].diameter_;
                            if (radius <= 0.0) {
                                radius = 0.5*unit::feet;
                                OPM_MESSAGE("**** Warning: Well bore internal radius set to " << radius);
                            }
                            std::array<double, 3> cubical = getCubeDim(grid, cell);
                            const double* cell_perm = &permeability[grid.dimensions*grid.dimensions*cell];
                            pd.well_index = computeWellIndex(radius, cubical, cell_perm,
                                                             compdat.compdat[kw].skin_factor_);
                        }
                        wellperf_data[wix].push_back(pd);
                    }
                    found = true;
                    break;
                }
            }
            if (!found) {
                OPM_THROW(std::runtime_error, "Undefined well name: " << compdat.compdat[kw].well_
                      << " in COMPDAT");
            }
        }

        // Set up reference depths that were defaulted. Count perfs.
        int num_perfs = 0;
        assert(grid.dimensions == 3);
        for (int w = 0; w < num_wells; ++w) {
            num_perfs += wellperf_data[w].size();
            if (well_data[w].reference_bhp_depth < 0.0) {
                // It was defaulted. Set reference depth to minimum perforation depth.
                double min_depth = 1e100;
                int num_wperfs = wellperf_data[w].size();
                for (int perf = 0; perf < num_wperfs; ++perf) {
                    double depth = grid.cell_centroids[3*wellperf_data[w][perf].cell + 2];
                    min_depth = std::min(min_depth, depth);
                }
                well_data[w].reference_bhp_depth = min_depth;
            }
        }

        // Create the well data structures.
        w_ = create_wells(pu.num_phases, num_wells, num_perfs);
        if (!w_) {
            OPM_THROW(std::runtime_error, "Failed creating Wells struct.");
        }

        // Classify wells
        if (deck.hasField("WCONINJE")) {
            const std::vector<WconinjeLine>& lines = deck.getWCONINJE().wconinje;
            for (size_t i = 0 ; i < lines.size(); ++i) {
                const std::map<std::string, int>::const_iterator it = well_names_to_index.find(lines[i].well_);
                if (it != well_names_to_index.end()) {
                    const int well_index = it->second;
                    well_data[well_index].type = INJECTOR;
                } else {
                    OPM_THROW(std::runtime_error, "Unseen well name: " << lines[i].well_ << " first seen in WCONINJE");
                }
            }
        }
        if (deck.hasField("WCONPROD")) {
            const std::vector<WconprodLine>& lines = deck.getWCONPROD().wconprod;
            for (size_t i = 0; i < lines.size(); ++i) {
                const std::map<std::string, int>::const_iterator it = well_names_to_index.find(lines[i].well_);
                if (it != well_names_to_index.end()) {
                    const int well_index = it->second;
                    well_data[well_index].type = PRODUCER;
                } else {
                    OPM_THROW(std::runtime_error, "Unseen well name: " << lines[i].well_ << " first seen in WCONPROD");
                }

            }
        }

        // Add wells.
        for (int w = 0; w < num_wells; ++w) {
            const int w_num_perf = wellperf_data[w].size();
            std::vector<int> perf_cells(w_num_perf);
            std::vector<double> perf_prodind(w_num_perf);
            for (int perf = 0; perf < w_num_perf; ++perf) {
                perf_cells[perf] = wellperf_data[w][perf].cell;
                perf_prodind[perf] = wellperf_data[w][perf].well_index;
            }
            const double* comp_frac = NULL;
            // We initialize all wells with a null component fraction,
            // and must (for injection wells) overwrite it later.
            int ok = add_well(well_data[w].type, well_data[w].reference_bhp_depth, w_num_perf,
                              comp_frac, &perf_cells[0], &perf_prodind[0], well_names[w].c_str(), w_);
            if (!ok) {
                OPM_THROW(std::runtime_error, "Failed adding well " << well_names[w] << " to Wells data structure.");
            }
        }

        // Get WCONINJE data, add injection controls to wells.
        // It is allowed to have multiple lines corresponding to
        // the same well, in which case the last one encountered
        // is the one used.
        if (deck.hasField("WCONINJE")) {
            const WCONINJE& wconinjes = deck.getWCONINJE();
            const int num_wconinjes = wconinjes.wconinje.size();
            for (int kw = 0; kw < num_wconinjes; ++kw) {
                const WconinjeLine& wci_line = wconinjes.wconinje[kw];
                // Extract well name, or the part of the well name that
                // comes before the '*'.
                std::string name = wci_line.well_;
                std::string::size_type len = name.find('*');
                if (len != std::string::npos) {
                    name = name.substr(0, len);
                }
                bool well_found = false;
                for (int wix = 0; wix < num_wells; ++wix) {
                    if (well_names[wix].compare(0,len, name) == 0) { //equal
                        well_found = true;
                        assert(well_data[wix].type == w_->type[wix]);
                        if (well_data[wix].type != INJECTOR) {
                            OPM_THROW(std::runtime_error, "Found WCONINJE entry for a non-injector well: " << well_names[wix]);
                        }

                        // Add all controls that are present in well.
                        // First we must clear existing controls, in case the
                        // current WCONINJE line is modifying earlier controls.
                        clear_well_controls(wix, w_);
                        int ok = 1;
                        int control_pos[5] = { -1, -1, -1, -1, -1 };
                        if (ok && wci_line.surface_flow_max_rate_ >= 0.0) {
                            control_pos[InjectionControl::RATE] = well_controls_get_num(w_->ctrls[wix]);
                            double distr[3] = { 0.0, 0.0, 0.0 };
                            if (wci_line.injector_type_ == "WATER") {
                                distr[pu.phase_pos[BlackoilPhases::Aqua]] = 1.0;
                            } else if (wci_line.injector_type_ == "OIL") {
                                distr[pu.phase_pos[BlackoilPhases::Liquid]] = 1.0;
                            } else if (wci_line.injector_type_ == "GAS") {
                                distr[pu.phase_pos[BlackoilPhases::Vapour]] = 1.0;
                            } else {
                                OPM_THROW(std::runtime_error, "Injector type " << wci_line.injector_type_ << " not supported."
                                      "WellsManager only supports WATER, OIL and GAS injector types.");
                            }
                            ok = append_well_controls(SURFACE_RATE, wci_line.surface_flow_max_rate_,
                                                      distr, wix, w_);
                        }
                        if (ok && wci_line.reservoir_flow_max_rate_ >= 0.0) {
                            control_pos[InjectionControl::RESV] = well_controls_get_num(w_->ctrls[wix]);
                            double distr[3] = { 0.0, 0.0, 0.0 };
                            if (wci_line.injector_type_ == "WATER") {
                                distr[pu.phase_pos[BlackoilPhases::Aqua]] = 1.0;
                            } else if (wci_line.injector_type_ == "OIL") {
                                distr[pu.phase_pos[BlackoilPhases::Liquid]] = 1.0;
                            } else if (wci_line.injector_type_ == "GAS") {
                                distr[pu.phase_pos[BlackoilPhases::Vapour]] = 1.0;
                            } else {
                                OPM_THROW(std::runtime_error, "Injector type " << wci_line.injector_type_ << " not supported."
                                      "WellsManager only supports WATER, OIL and GAS injector types.");
                            }
                            ok = append_well_controls(RESERVOIR_RATE, wci_line.reservoir_flow_max_rate_,
                                                      distr, wix, w_);
                        }
                        if (ok && wci_line.BHP_limit_ > 0.0) {
                            control_pos[InjectionControl::BHP] = well_controls_get_num(w_->ctrls[wix]);
                            ok = append_well_controls(BHP, wci_line.BHP_limit_,
                                                      NULL, wix, w_);
                        }
                        if (ok && wci_line.THP_limit_ > 0.0) {
                            OPM_THROW(std::runtime_error, "We cannot handle THP limit for well " << well_names[wix]);
                        }
                        if (!ok) {
                            OPM_THROW(std::runtime_error, "Failure occured appending controls for well " << well_names[wix]);
                        }
                        InjectionControl::Mode mode = InjectionControl::mode(wci_line.control_mode_);
                        int cpos = control_pos[mode];
                        if (cpos == -1 && mode != InjectionControl::GRUP) {
                            OPM_THROW(std::runtime_error, "Control for " << wci_line.control_mode_ << " not specified in well " << well_names[wix]);
                        }
                        // We need to check if the well is shut or not
                        if (wci_line.open_shut_flag_ == "SHUT") {
                        	cpos = ~cpos;
                        }
                        set_current_control(wix, cpos, w_);

                        // Set well component fraction.
                        double cf[3] = { 0.0, 0.0, 0.0 };
                        if (wci_line.injector_type_[0] == 'W') {
                            if (!pu.phase_used[BlackoilPhases::Aqua]) {
                                OPM_THROW(std::runtime_error, "Water phase not used, yet found water-injecting well.");
                            }
                            cf[pu.phase_pos[BlackoilPhases::Aqua]] = 1.0;
                        } else if (wci_line.injector_type_[0] == 'O') {
                            if (!pu.phase_used[BlackoilPhases::Liquid]) {
                                OPM_THROW(std::runtime_error, "Oil phase not used, yet found oil-injecting well.");
                            }
                            cf[pu.phase_pos[BlackoilPhases::Liquid]] = 1.0;
                        } else if (wci_line.injector_type_[0] == 'G') {
                            if (!pu.phase_used[BlackoilPhases::Vapour]) {
                                OPM_THROW(std::runtime_error, "Gas phase not used, yet found gas-injecting well.");
                            }
                            cf[pu.phase_pos[BlackoilPhases::Vapour]] = 1.0;
                        }
                        std::copy(cf, cf + pu.num_phases, w_->comp_frac + wix*pu.num_phases);
                    }
                }
                if (!well_found) {
                    OPM_THROW(std::runtime_error, "Undefined well name: " << wci_line.well_
                          << " in WCONINJE");
                }
            }
        }

        // Get WCONPROD data
        // It is allowed to have multiple lines corresponding to
        // the same well, in which case the last one encountered
        // is the one used.
        if (deck.hasField("WCONPROD")) {
            const WCONPROD& wconprods = deck.getWCONPROD();
            const int num_wconprods   = wconprods.wconprod.size();
            for (int kw = 0; kw < num_wconprods; ++kw) {
                const WconprodLine& wcp_line = wconprods.wconprod[kw];
                std::string name = wcp_line.well_;
                std::string::size_type len = name.find('*');
                if (len != std::string::npos) {
                    name = name.substr(0, len);
                }
                bool well_found = false;
                for (int wix = 0; wix < num_wells; ++wix) {
                    if (well_names[wix].compare(0,len, name) == 0) { //equal
                        well_found = true;
                        assert(well_data[wix].type == w_->type[wix]);
                        if (well_data[wix].type != PRODUCER) {
                            OPM_THROW(std::runtime_error, "Found WCONPROD entry for a non-producer well: " << well_names[wix]);
                        }
                        // Add all controls that are present in well.
                        // First we must clear existing controls, in case the
                        // current WCONPROD line is modifying earlier controls.
                        clear_well_controls(wix, w_);
                        int control_pos[9] = { -1, -1, -1, -1, -1, -1, -1, -1, -1 };
                        int ok = 1;
                        if (ok && wcp_line.oil_max_rate_ >= 0.0) {
                            if (!pu.phase_used[BlackoilPhases::Liquid]) {
                                OPM_THROW(std::runtime_error, "Oil phase not active and ORAT control specified.");
                            }
                            control_pos[ProductionControl::ORAT] = well_controls_get_num(w_->ctrls[wix]);
                            double distr[3] = { 0.0, 0.0, 0.0 };
                            distr[pu.phase_pos[BlackoilPhases::Liquid]] = 1.0;
                            ok = append_well_controls(SURFACE_RATE, -wcp_line.oil_max_rate_,
                                                      distr, wix, w_);
                        }
                        if (ok && wcp_line.water_max_rate_ >= 0.0) {
                            if (!pu.phase_used[BlackoilPhases::Aqua]) {
                                OPM_THROW(std::runtime_error, "Water phase not active and WRAT control specified.");
                            }
                            control_pos[ProductionControl::WRAT] = well_controls_get_num(w_->ctrls[wix]);
                            double distr[3] = { 0.0, 0.0, 0.0 };
                            distr[pu.phase_pos[BlackoilPhases::Aqua]] = 1.0;
                            ok = append_well_controls(SURFACE_RATE, -wcp_line.water_max_rate_,
                                                      distr, wix, w_);
                        }
                        if (ok && wcp_line.gas_max_rate_ >= 0.0) {
                            if (!pu.phase_used[BlackoilPhases::Vapour]) {
                                OPM_THROW(std::runtime_error, "Gas phase not active and GRAT control specified.");
                            }
                            control_pos[ProductionControl::GRAT] = well_controls_get_num(w_->ctrls[wix]);
                            double distr[3] = { 0.0, 0.0, 0.0 };
                            distr[pu.phase_pos[BlackoilPhases::Vapour]] = 1.0;
                            ok = append_well_controls(SURFACE_RATE, -wcp_line.gas_max_rate_,
                                                      distr, wix, w_);
                        }
                        if (ok && wcp_line.liquid_max_rate_ >= 0.0) {
                            if (!pu.phase_used[BlackoilPhases::Aqua]) {
                                OPM_THROW(std::runtime_error, "Water phase not active and LRAT control specified.");
                            }
                            if (!pu.phase_used[BlackoilPhases::Liquid]) {
                                OPM_THROW(std::runtime_error, "Oil phase not active and LRAT control specified.");
                            }
                            control_pos[ProductionControl::LRAT] = well_controls_get_num(w_->ctrls[wix]);
                            double distr[3] = { 0.0, 0.0, 0.0 };
                            distr[pu.phase_pos[BlackoilPhases::Aqua]] = 1.0;
                            distr[pu.phase_pos[BlackoilPhases::Liquid]] = 1.0;
                            ok = append_well_controls(SURFACE_RATE, -wcp_line.liquid_max_rate_,
                                                      distr, wix, w_);
                        }
                        if (ok && wcp_line.reservoir_flow_max_rate_ >= 0.0) {
                            control_pos[ProductionControl::RESV] = well_controls_get_num(w_->ctrls[wix]);
                            double distr[3] = { 1.0, 1.0, 1.0 };
                            ok = append_well_controls(RESERVOIR_RATE, -wcp_line.reservoir_flow_max_rate_,
                                                 distr, wix, w_);
                        }
                        if (ok && wcp_line.BHP_limit_ > 0.0) {
                            control_pos[ProductionControl::BHP] = well_controls_get_num(w_->ctrls[wix]);
                            ok = append_well_controls(BHP, wcp_line.BHP_limit_,
                                                 NULL, wix, w_);
                        }
                        if (ok && wcp_line.THP_limit_ > 0.0) {
                            OPM_THROW(std::runtime_error, "We cannot handle THP limit for well " << well_names[wix]);
                        }
                        if (!ok) {
                            OPM_THROW(std::runtime_error, "Failure occured appending controls for well " << well_names[wix]);
                        }
                        ProductionControl::Mode mode = ProductionControl::mode(wcp_line.control_mode_);
                        int cpos = control_pos[mode];
                        if (cpos == -1 && mode != ProductionControl::GRUP) {
                            OPM_THROW(std::runtime_error, "Control mode type " << mode << " not present in well " << well_names[wix]);
                        }
                        // If it's shut, we complement the cpos
                        if (wcp_line.open_shut_flag_ == "SHUT") {
                        	cpos = ~cpos; // So we can easily retrieve the cpos later
                        }
                        set_current_control(wix, cpos, w_);
                    }
                }
                if (!well_found) {
                    OPM_THROW(std::runtime_error, "Undefined well name: " << wcp_line.well_
                          << " in WCONPROD");
                }
            }
        }

        // Get WELTARG data
        if (deck.hasField("WELTARG")) {
            OPM_THROW(std::runtime_error, "We currently do not handle WELTARG.");
            /*
            const WELTARG& weltargs = deck.getWELTARG();
            const int num_weltargs  = weltargs.weltarg.size();
            for (int kw = 0; kw < num_weltargs; ++kw) {
                std::string name = weltargs.weltarg[kw].well_;
                std::string::size_type len = name.find('*');
                if (len != std::string::npos) {
                    name = name.substr(0, len);
                }
                bool well_found = false;
                for (int wix = 0; wix < num_wells; ++wix) {
                    if (well_names[wix].compare(0,len, name) == 0) { //equal
                        well_found = true;
                        well_data[wix].target = weltargs.weltarg[kw].new_value_;
                        break;
                    }
                }
                if (!well_found) {
                    OPM_THROW(std::runtime_error, "Undefined well name: " << weltargs.weltarg[kw].well_
                          << " in WELTARG");
                }
            }
            */
        }

        // Debug output.
#define EXTRA_OUTPUT
#ifdef EXTRA_OUTPUT
        /*
        std::cout << "\t WELL DATA" << std::endl;
        for(int i = 0; i< num_wells; ++i) {
            std::cout << i << ": " << well_data[i].type << "  "
                      << well_data[i].control << "  " << well_data[i].target
                      << std::endl;
        }

        std::cout << "\n\t PERF DATA" << std::endl;
        for(int i=0; i< int(wellperf_data.size()); ++i) {
            for(int j=0; j< int(wellperf_data[i].size()); ++j) {
                std::cout << i << ": " << wellperf_data[i][j].cell << "  "
                          << wellperf_data[i][j].well_index << std::endl;
            }
        }
        */
#endif

        if (deck.hasField("WELOPEN")) {
            const WELOPEN& welopen = deck.getWELOPEN();
            for (size_t i = 0; i < welopen.welopen.size(); ++i) {
                WelopenLine line = welopen.welopen[i];
                std::string wellname = line.well_;
                std::map<std::string, int>::const_iterator it = well_names_to_index.find(wellname);
                if (it == well_names_to_index.end()) {
                    OPM_THROW(std::runtime_error, "Trying to open/shut well with name: \"" << wellname<<"\" but it's not registered under WELSPECS.");
                }
                const int index = it->second;
                if (line.openshutflag_ == "SHUT") {
                    well_controls_shut_well( w_->ctrls[index] );
                } else if (line.openshutflag_ == "OPEN") {
                    well_controls_open_well( w_->ctrls[index] );
                } else {
                    OPM_THROW(std::runtime_error, "Unknown Open/close keyword: \"" << line.openshutflag_<< "\". Allowed values: OPEN, SHUT.");
                }
            }
        }

        // Build the well_collection_ well group hierarchy.
        if (deck.hasField("GRUPTREE")) {
            std::cout << "Found gruptree" << std::endl;
            const GRUPTREE& gruptree = deck.getGRUPTREE();
            std::map<std::string, std::string>::const_iterator it = gruptree.tree.begin();
            for( ; it != gruptree.tree.end(); ++it) {
                well_collection_.addChild(it->first, it->second, deck);
            }
        }
        for (size_t i = 0; i < welspecs.welspecs.size(); ++i) {
            WelspecsLine line = welspecs.welspecs[i];
            well_collection_.addChild(line.name_, line.group_, deck);
        }



        // Set the guide rates:
        if (deck.hasField("WGRUPCON")) {
            std::cout << "Found Wgrupcon" << std::endl;
            WGRUPCON wgrupcon = deck.getWGRUPCON();
            const std::vector<WgrupconLine>& lines = wgrupcon.wgrupcon;
            std::cout << well_collection_.getLeafNodes().size() << std::endl;
            for (size_t i = 0; i < lines.size(); i++) {
                std::string name = lines[i].well_;
                const int wix = well_names_to_index[name];
                WellNode& wellnode = *well_collection_.getLeafNodes()[wix];
                assert(wellnode.name() == name);
                if (well_data[wix].type == PRODUCER) {
                    wellnode.prodSpec().guide_rate_ = lines[i].guide_rate_;
                    if (lines[i].phase_ == "OIL") {
                        wellnode.prodSpec().guide_rate_type_ = ProductionSpecification::OIL;
                    } else {
                        OPM_THROW(std::runtime_error, "Guide rate type " << lines[i].phase_ << " specified for producer "
                              << name << " in WGRUPCON, cannot handle.");
                    }
                } else if (well_data[wix].type == INJECTOR) {
                    wellnode.injSpec().guide_rate_ = lines[i].guide_rate_;
                    if (lines[i].phase_ == "RAT") {
                        wellnode.injSpec().guide_rate_type_ = InjectionSpecification::RAT;
                    } else {
                        OPM_THROW(std::runtime_error, "Guide rate type " << lines[i].phase_ << " specified for injector "
                              << name << " in WGRUPCON, cannot handle.");
                    }
                } else {
                    OPM_THROW(std::runtime_error, "Unknown well type " << well_data[wix].type << " for well " << name);
                }
            }
        }
        well_collection_.setWellsPointer(w_);
        well_collection_.applyGroupControls();
=======
        init(deck, grid.number_of_cells, grid.global_cell, grid.cartdims, grid.dimensions,
             grid.cell_centroids, UgGridHelpers::cell2Faces(grid), grid.face_centroids,
             permeability);
>>>>>>> 2d54a739
    }


    /// Destructor.
    WellsManager::~WellsManager()
    {
        destroy_wells(w_);
    }


    /// Does the "deck" define any wells?
    bool WellsManager::empty() const
    {
        return (w_ == 0) || (w_->number_of_wells == 0);
    }



    /// Access the managed Wells.
    /// The method is named similarly to c_str() in std::string,
    /// to make it clear that we are returning a C-compatible struct.
    const Wells* WellsManager::c_wells() const
    {
        return w_;
    }

    const WellCollection& WellsManager::wellCollection() const
    {
        return well_collection_;
    }

    bool WellsManager::conditionsMet(const std::vector<double>& well_bhp,
                                     const std::vector<double>& well_reservoirrates_phase,
                                     const std::vector<double>& well_surfacerates_phase)
    {
        return well_collection_.conditionsMet(well_bhp,
                                              well_reservoirrates_phase,
                                              well_surfacerates_phase);
    }

    /// Applies explicit reinjection controls. This must be called at each timestep to be correct.
    /// \param[in]    well_reservoirrates_phase
    ///                         A vector containing reservoir rates by phase for each well.
    ///                         Is assumed to be ordered the same way as the related Wells-struct,
    ///                         with all phase rates of a single well adjacent in the array.
    /// \param[in]    well_surfacerates_phase
    ///                         A vector containing surface rates by phase for each well.
    ///                         Is assumed to be ordered the same way as the related Wells-struct,
    ///                         with all phase rates of a single well adjacent in the array.

    void WellsManager::applyExplicitReinjectionControls(const std::vector<double>& well_reservoirrates_phase,
                                                        const std::vector<double>& well_surfacerates_phase)
    {
        well_collection_.applyExplicitReinjectionControls(well_reservoirrates_phase, well_surfacerates_phase);
    }

    void WellsManager::setupCompressedToCartesian(const int* global_cell, int number_of_cells,
                                                  std::map<int,int>& cartesian_to_compressed ) {
        // global_cell is a map from compressed cells to Cartesian grid cells.
        // We must make the inverse lookup.

        if (global_cell) {
            for (int i = 0; i < number_of_cells; ++i) {
                cartesian_to_compressed.insert(std::make_pair(global_cell[i], i));
            }
        }
        else {
            for (int i = 0; i < number_of_cells; ++i) {
                cartesian_to_compressed.insert(std::make_pair(i, i));
            }
        }

    }



    void WellsManager::setupWellControls(std::vector<WellConstPtr>& wells, size_t timeStep,
                                         std::vector<std::string>& well_names, const PhaseUsage& phaseUsage) {
        int well_index = 0;
        for (auto wellIter= wells.begin(); wellIter != wells.end(); ++wellIter) {
            WellConstPtr well = (*wellIter);

            if ( !( well->getStatus( timeStep ) == WellCommon::SHUT || well->getStatus( timeStep ) == WellCommon::OPEN) ) {
                OPM_THROW(std::runtime_error, "Currently we do not support well status " << WellCommon::Status2String(well->getStatus( timeStep )));
            }

            if (well->isInjector(timeStep)) {
                clear_well_controls(well_index, w_);
                int ok = 1;
                int control_pos[5] = { -1, -1, -1, -1, -1 };

                if (well->hasInjectionControl(timeStep , WellInjector::RATE)) {
                    control_pos[WellsManagerDetail::InjectionControl::RATE] = well_controls_get_num(w_->ctrls[well_index]);
                    double distr[3] = { 0.0, 0.0, 0.0 };
                    WellInjector::TypeEnum injectorType = well->getInjectorType(timeStep);

                    if (injectorType == WellInjector::TypeEnum::WATER) {
                        distr[phaseUsage.phase_pos[BlackoilPhases::Aqua]] = 1.0;
                    } else if (injectorType == WellInjector::TypeEnum::OIL) {
                        distr[phaseUsage.phase_pos[BlackoilPhases::Liquid]] = 1.0;
                    } else if (injectorType == WellInjector::TypeEnum::GAS) {
                        distr[phaseUsage.phase_pos[BlackoilPhases::Vapour]] = 1.0;
                    }

                    ok = append_well_controls(SURFACE_RATE,
                                              well->getSurfaceInjectionRate( timeStep ) ,
                                              distr,
                                              well_index,
                                              w_);
                }

                if (ok && well->hasInjectionControl(timeStep , WellInjector::RESV)) {
                    control_pos[WellsManagerDetail::InjectionControl::RESV] = well_controls_get_num(w_->ctrls[well_index]);
                    double distr[3] = { 0.0, 0.0, 0.0 };
                    WellInjector::TypeEnum injectorType = well->getInjectorType(timeStep);

                    if (injectorType == WellInjector::TypeEnum::WATER) {
                        distr[phaseUsage.phase_pos[BlackoilPhases::Aqua]] = 1.0;
                    } else if (injectorType == WellInjector::TypeEnum::OIL) {
                        distr[phaseUsage.phase_pos[BlackoilPhases::Liquid]] = 1.0;
                    } else if (injectorType == WellInjector::TypeEnum::GAS) {
                        distr[phaseUsage.phase_pos[BlackoilPhases::Vapour]] = 1.0;
                    }

                    ok = append_well_controls(RESERVOIR_RATE,
                                              well->getReservoirInjectionRate( timeStep ),
                                              distr,
                                              well_index,
                                              w_);
                }

                if (ok && well->hasInjectionControl(timeStep , WellInjector::BHP)) {
                    control_pos[WellsManagerDetail::InjectionControl::BHP] = well_controls_get_num(w_->ctrls[well_index]);
                    ok = append_well_controls(BHP,
                                              well->getBHPLimit(timeStep),
                                              NULL,
                                              well_index,
                                              w_);
                }

                if (ok && well->hasInjectionControl(timeStep , WellInjector::THP)) {
                    OPM_THROW(std::runtime_error, "We cannot handle THP limit for well " << well_names[well_index]);
                }


                if (!ok) {
                    OPM_THROW(std::runtime_error, "Failure occured appending controls for well " << well_names[well_index]);
                }


                {
                    WellsManagerDetail::InjectionControl::Mode mode = WellsManagerDetail::InjectionControl::mode( well->getInjectorControlMode(timeStep) );
                    int cpos = control_pos[mode];
                    if (cpos == -1 && mode != WellsManagerDetail::InjectionControl::GRUP) {
                        OPM_THROW(std::runtime_error, "Control not specified in well " << well_names[well_index]);
                    }

                    // We need to check if the well is shut or not
                    if (well->getStatus( timeStep ) == WellCommon::SHUT) {
                        cpos = ~cpos;
                    }
                    set_current_control(well_index, cpos, w_);
                }


                // Set well component fraction.
                double cf[3] = { 0.0, 0.0, 0.0 };
                if (well->getInjectorType(timeStep) == WellInjector::WATER) {
                    if (!phaseUsage.phase_used[BlackoilPhases::Aqua]) {
                        OPM_THROW(std::runtime_error, "Water phase not used, yet found water-injecting well.");
                    }
                    cf[phaseUsage.phase_pos[BlackoilPhases::Aqua]] = 1.0;
                } else if (well->getInjectorType(timeStep) == WellInjector::OIL) {
                    if (!phaseUsage.phase_used[BlackoilPhases::Liquid]) {
                        OPM_THROW(std::runtime_error, "Oil phase not used, yet found oil-injecting well.");
                    }
                    cf[phaseUsage.phase_pos[BlackoilPhases::Liquid]] = 1.0;
                } else if (well->getInjectorType(timeStep) == WellInjector::GAS) {
                    if (!phaseUsage.phase_used[BlackoilPhases::Vapour]) {
                        OPM_THROW(std::runtime_error, "Gas phase not used, yet found gas-injecting well.");
                    }
                    cf[phaseUsage.phase_pos[BlackoilPhases::Vapour]] = 1.0;
                }
                std::copy(cf, cf + phaseUsage.num_phases, w_->comp_frac + well_index*phaseUsage.num_phases);

            }

            if (well->isProducer(timeStep)) {
                // Add all controls that are present in well.
                // First we must clear existing controls, in case the
                // current WCONPROD line is modifying earlier controls.
                clear_well_controls(well_index, w_);
                int control_pos[9] = { -1, -1, -1, -1, -1, -1, -1, -1, -1 };
                int ok = 1;
                if (ok && well->hasProductionControl(timeStep , WellProducer::ORAT)) {
                    if (!phaseUsage.phase_used[BlackoilPhases::Liquid]) {
                        OPM_THROW(std::runtime_error, "Oil phase not active and ORAT control specified.");
                    }

                    control_pos[WellsManagerDetail::ProductionControl::ORAT] = well_controls_get_num(w_->ctrls[well_index]);
                    double distr[3] = { 0.0, 0.0, 0.0 };
                    distr[phaseUsage.phase_pos[BlackoilPhases::Liquid]] = 1.0;
                    ok = append_well_controls(SURFACE_RATE,
                                              -well->getOilRate( timeStep ),
                                              distr,
                                               well_index,
                                              w_);
                }

                if (ok && well->hasProductionControl(timeStep , WellProducer::WRAT)) {
                    if (!phaseUsage.phase_used[BlackoilPhases::Aqua]) {
                        OPM_THROW(std::runtime_error, "Water phase not active and WRAT control specified.");
                    }
                    control_pos[WellsManagerDetail::ProductionControl::WRAT] = well_controls_get_num(w_->ctrls[well_index]);
                    double distr[3] = { 0.0, 0.0, 0.0 };
                    distr[phaseUsage.phase_pos[BlackoilPhases::Aqua]] = 1.0;
                    ok = append_well_controls(SURFACE_RATE,
                                              -well->getWaterRate(timeStep),
                                              distr,
                                              well_index,
                                              w_);
                }

                if (ok && well->hasProductionControl(timeStep , WellProducer::GRAT)) {
                    if (!phaseUsage.phase_used[BlackoilPhases::Vapour]) {
                        OPM_THROW(std::runtime_error, "Gas phase not active and GRAT control specified.");
                    }
                    control_pos[WellsManagerDetail::ProductionControl::GRAT] = well_controls_get_num(w_->ctrls[well_index]);
                    double distr[3] = { 0.0, 0.0, 0.0 };
                    distr[phaseUsage.phase_pos[BlackoilPhases::Vapour]] = 1.0;
                    ok = append_well_controls(SURFACE_RATE,
                                              -well->getGasRate( timeStep ),
                                              distr,
                                              well_index,
                                              w_);
                }

                if (ok && well->hasProductionControl(timeStep , WellProducer::LRAT)) {
                    if (!phaseUsage.phase_used[BlackoilPhases::Aqua]) {
                        OPM_THROW(std::runtime_error, "Water phase not active and LRAT control specified.");
                    }
                    if (!phaseUsage.phase_used[BlackoilPhases::Liquid]) {
                        OPM_THROW(std::runtime_error, "Oil phase not active and LRAT control specified.");
                    }
                    control_pos[WellsManagerDetail::ProductionControl::LRAT] = well_controls_get_num(w_->ctrls[well_index]);
                    double distr[3] = { 0.0, 0.0, 0.0 };
                    distr[phaseUsage.phase_pos[BlackoilPhases::Aqua]] = 1.0;
                    distr[phaseUsage.phase_pos[BlackoilPhases::Liquid]] = 1.0;
                    ok = append_well_controls(SURFACE_RATE,
                                              -well->getLiquidRate(timeStep),
                                              distr,
                                              well_index,
                                              w_);
                }

                if (ok && well->hasProductionControl(timeStep , WellProducer::RESV)) {
                    control_pos[WellsManagerDetail::ProductionControl::RESV] = well_controls_get_num(w_->ctrls[well_index]);
                    double distr[3] = { 1.0, 1.0, 1.0 };
                    ok = append_well_controls(RESERVOIR_RATE,
                                              -well->getResVRate(timeStep),
                                              distr,
                                              well_index,
                                              w_);
                }

                if (ok && well->hasProductionControl(timeStep , WellProducer::BHP)) {
                    control_pos[WellsManagerDetail::ProductionControl::BHP] = well_controls_get_num(w_->ctrls[well_index]);
                    ok = append_well_controls(BHP,
                                              well->getBHPLimit( timeStep ) ,
                                              NULL,
                                              well_index,
                                              w_);
                }

                if (ok && well->hasProductionControl(timeStep , WellProducer::THP)) {
                    OPM_THROW(std::runtime_error, "We cannot handle THP limit for well " << well_names[well_index]);
                }

                if (!ok) {
                    OPM_THROW(std::runtime_error, "Failure occured appending controls for well " << well_names[well_index]);
                }

                WellsManagerDetail::ProductionControl::Mode mode = WellsManagerDetail::ProductionControl::mode(well->getProducerControlMode(timeStep));
                int cpos = control_pos[mode];
                if (cpos == -1 && mode != WellsManagerDetail::ProductionControl::GRUP) {
                    OPM_THROW(std::runtime_error, "Control mode type " << mode << " not present in well " << well_names[well_index]);
                }
                // If it's shut, we complement the cpos
                if (well->getStatus(timeStep) == WellCommon::SHUT) {
                    cpos = ~cpos; // So we can easily retrieve the cpos later
                }
                set_current_control(well_index, cpos, w_);
            }
            well_index++;
        }

    }

    void WellsManager::addChildGroups(GroupTreeNodeConstPtr parentNode, ScheduleConstPtr schedule, size_t timeStep, const PhaseUsage& phaseUsage) {
        for (auto childIter = parentNode->begin(); childIter != parentNode->end(); ++childIter) {
            GroupTreeNodeConstPtr childNode = (*childIter).second;
            well_collection_.addGroup(schedule->getGroup(childNode->name()), parentNode->name(), timeStep, phaseUsage);
            addChildGroups(childNode, schedule, timeStep, phaseUsage);
        }
    }




    void WellsManager::setupGuideRates(std::vector<WellConstPtr>& wells, const size_t timeStep, std::vector<WellData>& well_data, std::map<std::string, int>& well_names_to_index)
    {
        for (auto wellIter = wells.begin(); wellIter != wells.end(); ++wellIter ) {
            WellConstPtr well = *wellIter;
            const int wix = well_names_to_index[well->name()];
            WellNode& wellnode = *well_collection_.getLeafNodes()[wix];

            if (well->getGuideRatePhase(timeStep) != GuideRate::UNDEFINED) {
                if (well_data[wix].type == PRODUCER) {
                    wellnode.prodSpec().guide_rate_ = well->getGuideRate(timeStep);
                    if (well->getGuideRatePhase(timeStep) == GuideRate::OIL) {
                        wellnode.prodSpec().guide_rate_type_ = ProductionSpecification::OIL;
                    } else {
                        OPM_THROW(std::runtime_error, "Guide rate type " << GuideRate::GuideRatePhaseEnum2String(well->getGuideRatePhase(timeStep)) << " specified for producer "
                                  << well->name() << " in WGRUPCON, cannot handle.");
                    }
                } else if (well_data[wix].type == INJECTOR) {
                    wellnode.injSpec().guide_rate_ = well->getGuideRate(timeStep);
                    if (well->getGuideRatePhase(timeStep) == GuideRate::RAT) {
                        wellnode.injSpec().guide_rate_type_ = InjectionSpecification::RAT;
                    } else {
                        OPM_THROW(std::runtime_error, "Guide rate type " << GuideRate::GuideRatePhaseEnum2String(well->getGuideRatePhase(timeStep)) << " specified for injector "
                                  << well->name() << " in WGRUPCON, cannot handle.");
                    }
                } else {
                    OPM_THROW(std::runtime_error, "Unknown well type " << well_data[wix].type << " for well " << well->name());
                }
            }
        }
    }

} // namespace Opm<|MERGE_RESOLUTION|>--- conflicted
+++ resolved
@@ -333,585 +333,9 @@
                                bool checkCellExistence)
         : w_(0), checkCellExistence_(checkCellExistence)
     {
-<<<<<<< HEAD
-        if (grid.dimensions != 3) {
-            OPM_THROW(std::runtime_error, "We cannot initialize wells from a deck unless the corresponding grid is 3-dimensional.");
-        }
-        // NOTE: Implementation copied and modified from dune-porsol's class BlackoilWells.
-        std::vector<std::string> keywords;
-        keywords.push_back("WELSPECS");
-        keywords.push_back("COMPDAT");
-//      keywords.push_back("WELTARG");
-        if (!deck.hasFields(keywords)) {
-            OPM_MESSAGE("Missing well keywords in deck, initializing no wells.");
-            return;
-        }
-        if (!(deck.hasField("WCONINJE") || deck.hasField("WCONPROD")) ) {
-            OPM_THROW(std::runtime_error, "Needed field is missing in file");
-        }
-
-        // Obtain phase usage data.
-        PhaseUsage pu = phaseUsageFromDeck(deck);
-
-        // These data structures will be filled in this constructor,
-        // then used to initialize the Wells struct.
-        std::vector<std::string> well_names;
-        std::vector<WellData> well_data;
-        std::vector<std::vector<PerfData> > wellperf_data;
-
-        // For easy lookup:
-        std::map<std::string, int> well_names_to_index;
-        typedef std::map<std::string, int>::const_iterator WNameIt;
-
-        // Get WELSPECS data.
-        // It is allowed to have multiple lines corresponding to
-        // the same well, in which case the last one encountered
-        // is the one used.
-        const WELSPECS& welspecs = deck.getWELSPECS();
-        const int num_welspecs = welspecs.welspecs.size();
-        well_names.reserve(num_welspecs);
-        well_data.reserve(num_welspecs);
-        for (int w = 0; w < num_welspecs; ++w) {
-            // First check if this well has already been encountered.
-            // If so, we modify it's data instead of appending a new well
-            // to the well_data and well_names vectors.
-            const std::string& name = welspecs.welspecs[w].name_;
-            const double refdepth = welspecs.welspecs[w].datum_depth_BHP_;
-            WNameIt wit = well_names_to_index.find(name);
-            if (wit == well_names_to_index.end()) {
-                // New well, append data.
-                well_names_to_index[welspecs.welspecs[w].name_] = well_data.size();
-                well_names.push_back(name);
-                WellData wd;
-                // If negative (defaulted), set refdepth to a marker
-                // value, will be changed after getting perforation
-                // data to the centroid of the cell of the top well
-                // perforation.
-                wd.reference_bhp_depth = (refdepth < 0.0) ? -1e100 : refdepth;
-                wd.welspecsline = w;
-                well_data.push_back(wd);
-            } else {
-                // Existing well, change data.
-                const int wix = wit->second;
-                well_data[wix].reference_bhp_depth = (refdepth < 0.0) ? -1e100 : refdepth;
-                well_data[wix].welspecsline = w;
-            }
-        }
-        const int num_wells = well_data.size();
-        wellperf_data.resize(num_wells);
-
-
-        // global_cell is a map from compressed cells to Cartesian grid cells.
-        // We must make the inverse lookup.
-        const int* global_cell = grid.global_cell;
-        const int* cpgdim = grid.cartdims;
-        std::map<int,int> cartesian_to_compressed;
-
-        if (global_cell) {
-            for (int i = 0; i < grid.number_of_cells; ++i) {
-                cartesian_to_compressed.insert(std::make_pair(global_cell[i], i));
-            }
-        }
-        else {
-            for (int i = 0; i < grid.number_of_cells; ++i) {
-                cartesian_to_compressed.insert(std::make_pair(i, i));
-            }
-        }
-
-        // Get COMPDAT data
-        // It is *not* allowed to have multiple lines corresponding to
-        // the same perforation!
-        const COMPDAT& compdat = deck.getCOMPDAT();
-        const int num_compdat  = compdat.compdat.size();
-        for (int kw = 0; kw < num_compdat; ++kw) {
-            // Extract well name, or the part of the well name that
-            // comes before the '*'.
-            std::string name = compdat.compdat[kw].well_;
-            std::string::size_type len = name.find('*');
-            if (len != std::string::npos) {
-                name = name.substr(0, len);
-            }
-            // Look for well with matching name.
-            bool found = false;
-            for (int wix = 0; wix < num_wells; ++wix) {
-                if (well_names[wix].compare(0,len, name) == 0) { // equal
-                    // Extract corresponding WELSPECS defintion for
-                    // purpose of default location specification.
-                    const WelspecsLine& wspec = welspecs.welspecs[well_data[wix].welspecsline];
-
-                    // We have a matching name.
-                    int ix = compdat.compdat[kw].grid_ind_[0] - 1;
-                    int jy = compdat.compdat[kw].grid_ind_[1] - 1;
-                    int kz1 = compdat.compdat[kw].grid_ind_[2] - 1;
-                    int kz2 = compdat.compdat[kw].grid_ind_[3] - 1;
-
-                    if (ix < 0) {
-                        // Defaulted I location.  Extract from WELSPECS.
-                        ix = wspec.I_ - 1;
-                    }
-                    if (jy < 0) {
-                        // Defaulted J location.  Extract from WELSPECS.
-                        jy = wspec.J_ - 1;
-                    }
-                    if (kz1 < 0) {
-                        // Defaulted KZ1.  Use top layer.
-                        kz1 = 0;
-                    }
-                    if (kz2 < 0) {
-                        // Defaulted KZ2.  Use bottom layer.
-                        kz2 = cpgdim[2] - 1;
-                    }
-
-                    for (int kz = kz1; kz <= kz2; ++kz) {
-                        int cart_grid_indx = ix + cpgdim[0]*(jy + cpgdim[1]*kz);
-                        std::map<int, int>::const_iterator cgit =
-                            cartesian_to_compressed.find(cart_grid_indx);
-                        if (cgit == cartesian_to_compressed.end()) {
-                            OPM_THROW(std::runtime_error, "Cell with i,j,k indices " << ix << ' ' << jy << ' '
-                                  << kz << " not found in grid (well = " << name << ')');
-                        }
-                        int cell = cgit->second;
-                        PerfData pd;
-                        pd.cell = cell;
-                        if (compdat.compdat[kw].connect_trans_fac_ > 0.0) {
-                            pd.well_index = compdat.compdat[kw].connect_trans_fac_;
-                        } else {
-                            double radius = 0.5*compdat.compdat[kw].diameter_;
-                            if (radius <= 0.0) {
-                                radius = 0.5*unit::feet;
-                                OPM_MESSAGE("**** Warning: Well bore internal radius set to " << radius);
-                            }
-                            std::array<double, 3> cubical = getCubeDim(grid, cell);
-                            const double* cell_perm = &permeability[grid.dimensions*grid.dimensions*cell];
-                            pd.well_index = computeWellIndex(radius, cubical, cell_perm,
-                                                             compdat.compdat[kw].skin_factor_);
-                        }
-                        wellperf_data[wix].push_back(pd);
-                    }
-                    found = true;
-                    break;
-                }
-            }
-            if (!found) {
-                OPM_THROW(std::runtime_error, "Undefined well name: " << compdat.compdat[kw].well_
-                      << " in COMPDAT");
-            }
-        }
-
-        // Set up reference depths that were defaulted. Count perfs.
-        int num_perfs = 0;
-        assert(grid.dimensions == 3);
-        for (int w = 0; w < num_wells; ++w) {
-            num_perfs += wellperf_data[w].size();
-            if (well_data[w].reference_bhp_depth < 0.0) {
-                // It was defaulted. Set reference depth to minimum perforation depth.
-                double min_depth = 1e100;
-                int num_wperfs = wellperf_data[w].size();
-                for (int perf = 0; perf < num_wperfs; ++perf) {
-                    double depth = grid.cell_centroids[3*wellperf_data[w][perf].cell + 2];
-                    min_depth = std::min(min_depth, depth);
-                }
-                well_data[w].reference_bhp_depth = min_depth;
-            }
-        }
-
-        // Create the well data structures.
-        w_ = create_wells(pu.num_phases, num_wells, num_perfs);
-        if (!w_) {
-            OPM_THROW(std::runtime_error, "Failed creating Wells struct.");
-        }
-
-        // Classify wells
-        if (deck.hasField("WCONINJE")) {
-            const std::vector<WconinjeLine>& lines = deck.getWCONINJE().wconinje;
-            for (size_t i = 0 ; i < lines.size(); ++i) {
-                const std::map<std::string, int>::const_iterator it = well_names_to_index.find(lines[i].well_);
-                if (it != well_names_to_index.end()) {
-                    const int well_index = it->second;
-                    well_data[well_index].type = INJECTOR;
-                } else {
-                    OPM_THROW(std::runtime_error, "Unseen well name: " << lines[i].well_ << " first seen in WCONINJE");
-                }
-            }
-        }
-        if (deck.hasField("WCONPROD")) {
-            const std::vector<WconprodLine>& lines = deck.getWCONPROD().wconprod;
-            for (size_t i = 0; i < lines.size(); ++i) {
-                const std::map<std::string, int>::const_iterator it = well_names_to_index.find(lines[i].well_);
-                if (it != well_names_to_index.end()) {
-                    const int well_index = it->second;
-                    well_data[well_index].type = PRODUCER;
-                } else {
-                    OPM_THROW(std::runtime_error, "Unseen well name: " << lines[i].well_ << " first seen in WCONPROD");
-                }
-
-            }
-        }
-
-        // Add wells.
-        for (int w = 0; w < num_wells; ++w) {
-            const int w_num_perf = wellperf_data[w].size();
-            std::vector<int> perf_cells(w_num_perf);
-            std::vector<double> perf_prodind(w_num_perf);
-            for (int perf = 0; perf < w_num_perf; ++perf) {
-                perf_cells[perf] = wellperf_data[w][perf].cell;
-                perf_prodind[perf] = wellperf_data[w][perf].well_index;
-            }
-            const double* comp_frac = NULL;
-            // We initialize all wells with a null component fraction,
-            // and must (for injection wells) overwrite it later.
-            int ok = add_well(well_data[w].type, well_data[w].reference_bhp_depth, w_num_perf,
-                              comp_frac, &perf_cells[0], &perf_prodind[0], well_names[w].c_str(), w_);
-            if (!ok) {
-                OPM_THROW(std::runtime_error, "Failed adding well " << well_names[w] << " to Wells data structure.");
-            }
-        }
-
-        // Get WCONINJE data, add injection controls to wells.
-        // It is allowed to have multiple lines corresponding to
-        // the same well, in which case the last one encountered
-        // is the one used.
-        if (deck.hasField("WCONINJE")) {
-            const WCONINJE& wconinjes = deck.getWCONINJE();
-            const int num_wconinjes = wconinjes.wconinje.size();
-            for (int kw = 0; kw < num_wconinjes; ++kw) {
-                const WconinjeLine& wci_line = wconinjes.wconinje[kw];
-                // Extract well name, or the part of the well name that
-                // comes before the '*'.
-                std::string name = wci_line.well_;
-                std::string::size_type len = name.find('*');
-                if (len != std::string::npos) {
-                    name = name.substr(0, len);
-                }
-                bool well_found = false;
-                for (int wix = 0; wix < num_wells; ++wix) {
-                    if (well_names[wix].compare(0,len, name) == 0) { //equal
-                        well_found = true;
-                        assert(well_data[wix].type == w_->type[wix]);
-                        if (well_data[wix].type != INJECTOR) {
-                            OPM_THROW(std::runtime_error, "Found WCONINJE entry for a non-injector well: " << well_names[wix]);
-                        }
-
-                        // Add all controls that are present in well.
-                        // First we must clear existing controls, in case the
-                        // current WCONINJE line is modifying earlier controls.
-                        clear_well_controls(wix, w_);
-                        int ok = 1;
-                        int control_pos[5] = { -1, -1, -1, -1, -1 };
-                        if (ok && wci_line.surface_flow_max_rate_ >= 0.0) {
-                            control_pos[InjectionControl::RATE] = well_controls_get_num(w_->ctrls[wix]);
-                            double distr[3] = { 0.0, 0.0, 0.0 };
-                            if (wci_line.injector_type_ == "WATER") {
-                                distr[pu.phase_pos[BlackoilPhases::Aqua]] = 1.0;
-                            } else if (wci_line.injector_type_ == "OIL") {
-                                distr[pu.phase_pos[BlackoilPhases::Liquid]] = 1.0;
-                            } else if (wci_line.injector_type_ == "GAS") {
-                                distr[pu.phase_pos[BlackoilPhases::Vapour]] = 1.0;
-                            } else {
-                                OPM_THROW(std::runtime_error, "Injector type " << wci_line.injector_type_ << " not supported."
-                                      "WellsManager only supports WATER, OIL and GAS injector types.");
-                            }
-                            ok = append_well_controls(SURFACE_RATE, wci_line.surface_flow_max_rate_,
-                                                      distr, wix, w_);
-                        }
-                        if (ok && wci_line.reservoir_flow_max_rate_ >= 0.0) {
-                            control_pos[InjectionControl::RESV] = well_controls_get_num(w_->ctrls[wix]);
-                            double distr[3] = { 0.0, 0.0, 0.0 };
-                            if (wci_line.injector_type_ == "WATER") {
-                                distr[pu.phase_pos[BlackoilPhases::Aqua]] = 1.0;
-                            } else if (wci_line.injector_type_ == "OIL") {
-                                distr[pu.phase_pos[BlackoilPhases::Liquid]] = 1.0;
-                            } else if (wci_line.injector_type_ == "GAS") {
-                                distr[pu.phase_pos[BlackoilPhases::Vapour]] = 1.0;
-                            } else {
-                                OPM_THROW(std::runtime_error, "Injector type " << wci_line.injector_type_ << " not supported."
-                                      "WellsManager only supports WATER, OIL and GAS injector types.");
-                            }
-                            ok = append_well_controls(RESERVOIR_RATE, wci_line.reservoir_flow_max_rate_,
-                                                      distr, wix, w_);
-                        }
-                        if (ok && wci_line.BHP_limit_ > 0.0) {
-                            control_pos[InjectionControl::BHP] = well_controls_get_num(w_->ctrls[wix]);
-                            ok = append_well_controls(BHP, wci_line.BHP_limit_,
-                                                      NULL, wix, w_);
-                        }
-                        if (ok && wci_line.THP_limit_ > 0.0) {
-                            OPM_THROW(std::runtime_error, "We cannot handle THP limit for well " << well_names[wix]);
-                        }
-                        if (!ok) {
-                            OPM_THROW(std::runtime_error, "Failure occured appending controls for well " << well_names[wix]);
-                        }
-                        InjectionControl::Mode mode = InjectionControl::mode(wci_line.control_mode_);
-                        int cpos = control_pos[mode];
-                        if (cpos == -1 && mode != InjectionControl::GRUP) {
-                            OPM_THROW(std::runtime_error, "Control for " << wci_line.control_mode_ << " not specified in well " << well_names[wix]);
-                        }
-                        // We need to check if the well is shut or not
-                        if (wci_line.open_shut_flag_ == "SHUT") {
-                        	cpos = ~cpos;
-                        }
-                        set_current_control(wix, cpos, w_);
-
-                        // Set well component fraction.
-                        double cf[3] = { 0.0, 0.0, 0.0 };
-                        if (wci_line.injector_type_[0] == 'W') {
-                            if (!pu.phase_used[BlackoilPhases::Aqua]) {
-                                OPM_THROW(std::runtime_error, "Water phase not used, yet found water-injecting well.");
-                            }
-                            cf[pu.phase_pos[BlackoilPhases::Aqua]] = 1.0;
-                        } else if (wci_line.injector_type_[0] == 'O') {
-                            if (!pu.phase_used[BlackoilPhases::Liquid]) {
-                                OPM_THROW(std::runtime_error, "Oil phase not used, yet found oil-injecting well.");
-                            }
-                            cf[pu.phase_pos[BlackoilPhases::Liquid]] = 1.0;
-                        } else if (wci_line.injector_type_[0] == 'G') {
-                            if (!pu.phase_used[BlackoilPhases::Vapour]) {
-                                OPM_THROW(std::runtime_error, "Gas phase not used, yet found gas-injecting well.");
-                            }
-                            cf[pu.phase_pos[BlackoilPhases::Vapour]] = 1.0;
-                        }
-                        std::copy(cf, cf + pu.num_phases, w_->comp_frac + wix*pu.num_phases);
-                    }
-                }
-                if (!well_found) {
-                    OPM_THROW(std::runtime_error, "Undefined well name: " << wci_line.well_
-                          << " in WCONINJE");
-                }
-            }
-        }
-
-        // Get WCONPROD data
-        // It is allowed to have multiple lines corresponding to
-        // the same well, in which case the last one encountered
-        // is the one used.
-        if (deck.hasField("WCONPROD")) {
-            const WCONPROD& wconprods = deck.getWCONPROD();
-            const int num_wconprods   = wconprods.wconprod.size();
-            for (int kw = 0; kw < num_wconprods; ++kw) {
-                const WconprodLine& wcp_line = wconprods.wconprod[kw];
-                std::string name = wcp_line.well_;
-                std::string::size_type len = name.find('*');
-                if (len != std::string::npos) {
-                    name = name.substr(0, len);
-                }
-                bool well_found = false;
-                for (int wix = 0; wix < num_wells; ++wix) {
-                    if (well_names[wix].compare(0,len, name) == 0) { //equal
-                        well_found = true;
-                        assert(well_data[wix].type == w_->type[wix]);
-                        if (well_data[wix].type != PRODUCER) {
-                            OPM_THROW(std::runtime_error, "Found WCONPROD entry for a non-producer well: " << well_names[wix]);
-                        }
-                        // Add all controls that are present in well.
-                        // First we must clear existing controls, in case the
-                        // current WCONPROD line is modifying earlier controls.
-                        clear_well_controls(wix, w_);
-                        int control_pos[9] = { -1, -1, -1, -1, -1, -1, -1, -1, -1 };
-                        int ok = 1;
-                        if (ok && wcp_line.oil_max_rate_ >= 0.0) {
-                            if (!pu.phase_used[BlackoilPhases::Liquid]) {
-                                OPM_THROW(std::runtime_error, "Oil phase not active and ORAT control specified.");
-                            }
-                            control_pos[ProductionControl::ORAT] = well_controls_get_num(w_->ctrls[wix]);
-                            double distr[3] = { 0.0, 0.0, 0.0 };
-                            distr[pu.phase_pos[BlackoilPhases::Liquid]] = 1.0;
-                            ok = append_well_controls(SURFACE_RATE, -wcp_line.oil_max_rate_,
-                                                      distr, wix, w_);
-                        }
-                        if (ok && wcp_line.water_max_rate_ >= 0.0) {
-                            if (!pu.phase_used[BlackoilPhases::Aqua]) {
-                                OPM_THROW(std::runtime_error, "Water phase not active and WRAT control specified.");
-                            }
-                            control_pos[ProductionControl::WRAT] = well_controls_get_num(w_->ctrls[wix]);
-                            double distr[3] = { 0.0, 0.0, 0.0 };
-                            distr[pu.phase_pos[BlackoilPhases::Aqua]] = 1.0;
-                            ok = append_well_controls(SURFACE_RATE, -wcp_line.water_max_rate_,
-                                                      distr, wix, w_);
-                        }
-                        if (ok && wcp_line.gas_max_rate_ >= 0.0) {
-                            if (!pu.phase_used[BlackoilPhases::Vapour]) {
-                                OPM_THROW(std::runtime_error, "Gas phase not active and GRAT control specified.");
-                            }
-                            control_pos[ProductionControl::GRAT] = well_controls_get_num(w_->ctrls[wix]);
-                            double distr[3] = { 0.0, 0.0, 0.0 };
-                            distr[pu.phase_pos[BlackoilPhases::Vapour]] = 1.0;
-                            ok = append_well_controls(SURFACE_RATE, -wcp_line.gas_max_rate_,
-                                                      distr, wix, w_);
-                        }
-                        if (ok && wcp_line.liquid_max_rate_ >= 0.0) {
-                            if (!pu.phase_used[BlackoilPhases::Aqua]) {
-                                OPM_THROW(std::runtime_error, "Water phase not active and LRAT control specified.");
-                            }
-                            if (!pu.phase_used[BlackoilPhases::Liquid]) {
-                                OPM_THROW(std::runtime_error, "Oil phase not active and LRAT control specified.");
-                            }
-                            control_pos[ProductionControl::LRAT] = well_controls_get_num(w_->ctrls[wix]);
-                            double distr[3] = { 0.0, 0.0, 0.0 };
-                            distr[pu.phase_pos[BlackoilPhases::Aqua]] = 1.0;
-                            distr[pu.phase_pos[BlackoilPhases::Liquid]] = 1.0;
-                            ok = append_well_controls(SURFACE_RATE, -wcp_line.liquid_max_rate_,
-                                                      distr, wix, w_);
-                        }
-                        if (ok && wcp_line.reservoir_flow_max_rate_ >= 0.0) {
-                            control_pos[ProductionControl::RESV] = well_controls_get_num(w_->ctrls[wix]);
-                            double distr[3] = { 1.0, 1.0, 1.0 };
-                            ok = append_well_controls(RESERVOIR_RATE, -wcp_line.reservoir_flow_max_rate_,
-                                                 distr, wix, w_);
-                        }
-                        if (ok && wcp_line.BHP_limit_ > 0.0) {
-                            control_pos[ProductionControl::BHP] = well_controls_get_num(w_->ctrls[wix]);
-                            ok = append_well_controls(BHP, wcp_line.BHP_limit_,
-                                                 NULL, wix, w_);
-                        }
-                        if (ok && wcp_line.THP_limit_ > 0.0) {
-                            OPM_THROW(std::runtime_error, "We cannot handle THP limit for well " << well_names[wix]);
-                        }
-                        if (!ok) {
-                            OPM_THROW(std::runtime_error, "Failure occured appending controls for well " << well_names[wix]);
-                        }
-                        ProductionControl::Mode mode = ProductionControl::mode(wcp_line.control_mode_);
-                        int cpos = control_pos[mode];
-                        if (cpos == -1 && mode != ProductionControl::GRUP) {
-                            OPM_THROW(std::runtime_error, "Control mode type " << mode << " not present in well " << well_names[wix]);
-                        }
-                        // If it's shut, we complement the cpos
-                        if (wcp_line.open_shut_flag_ == "SHUT") {
-                        	cpos = ~cpos; // So we can easily retrieve the cpos later
-                        }
-                        set_current_control(wix, cpos, w_);
-                    }
-                }
-                if (!well_found) {
-                    OPM_THROW(std::runtime_error, "Undefined well name: " << wcp_line.well_
-                          << " in WCONPROD");
-                }
-            }
-        }
-
-        // Get WELTARG data
-        if (deck.hasField("WELTARG")) {
-            OPM_THROW(std::runtime_error, "We currently do not handle WELTARG.");
-            /*
-            const WELTARG& weltargs = deck.getWELTARG();
-            const int num_weltargs  = weltargs.weltarg.size();
-            for (int kw = 0; kw < num_weltargs; ++kw) {
-                std::string name = weltargs.weltarg[kw].well_;
-                std::string::size_type len = name.find('*');
-                if (len != std::string::npos) {
-                    name = name.substr(0, len);
-                }
-                bool well_found = false;
-                for (int wix = 0; wix < num_wells; ++wix) {
-                    if (well_names[wix].compare(0,len, name) == 0) { //equal
-                        well_found = true;
-                        well_data[wix].target = weltargs.weltarg[kw].new_value_;
-                        break;
-                    }
-                }
-                if (!well_found) {
-                    OPM_THROW(std::runtime_error, "Undefined well name: " << weltargs.weltarg[kw].well_
-                          << " in WELTARG");
-                }
-            }
-            */
-        }
-
-        // Debug output.
-#define EXTRA_OUTPUT
-#ifdef EXTRA_OUTPUT
-        /*
-        std::cout << "\t WELL DATA" << std::endl;
-        for(int i = 0; i< num_wells; ++i) {
-            std::cout << i << ": " << well_data[i].type << "  "
-                      << well_data[i].control << "  " << well_data[i].target
-                      << std::endl;
-        }
-
-        std::cout << "\n\t PERF DATA" << std::endl;
-        for(int i=0; i< int(wellperf_data.size()); ++i) {
-            for(int j=0; j< int(wellperf_data[i].size()); ++j) {
-                std::cout << i << ": " << wellperf_data[i][j].cell << "  "
-                          << wellperf_data[i][j].well_index << std::endl;
-            }
-        }
-        */
-#endif
-
-        if (deck.hasField("WELOPEN")) {
-            const WELOPEN& welopen = deck.getWELOPEN();
-            for (size_t i = 0; i < welopen.welopen.size(); ++i) {
-                WelopenLine line = welopen.welopen[i];
-                std::string wellname = line.well_;
-                std::map<std::string, int>::const_iterator it = well_names_to_index.find(wellname);
-                if (it == well_names_to_index.end()) {
-                    OPM_THROW(std::runtime_error, "Trying to open/shut well with name: \"" << wellname<<"\" but it's not registered under WELSPECS.");
-                }
-                const int index = it->second;
-                if (line.openshutflag_ == "SHUT") {
-                    well_controls_shut_well( w_->ctrls[index] );
-                } else if (line.openshutflag_ == "OPEN") {
-                    well_controls_open_well( w_->ctrls[index] );
-                } else {
-                    OPM_THROW(std::runtime_error, "Unknown Open/close keyword: \"" << line.openshutflag_<< "\". Allowed values: OPEN, SHUT.");
-                }
-            }
-        }
-
-        // Build the well_collection_ well group hierarchy.
-        if (deck.hasField("GRUPTREE")) {
-            std::cout << "Found gruptree" << std::endl;
-            const GRUPTREE& gruptree = deck.getGRUPTREE();
-            std::map<std::string, std::string>::const_iterator it = gruptree.tree.begin();
-            for( ; it != gruptree.tree.end(); ++it) {
-                well_collection_.addChild(it->first, it->second, deck);
-            }
-        }
-        for (size_t i = 0; i < welspecs.welspecs.size(); ++i) {
-            WelspecsLine line = welspecs.welspecs[i];
-            well_collection_.addChild(line.name_, line.group_, deck);
-        }
-
-
-
-        // Set the guide rates:
-        if (deck.hasField("WGRUPCON")) {
-            std::cout << "Found Wgrupcon" << std::endl;
-            WGRUPCON wgrupcon = deck.getWGRUPCON();
-            const std::vector<WgrupconLine>& lines = wgrupcon.wgrupcon;
-            std::cout << well_collection_.getLeafNodes().size() << std::endl;
-            for (size_t i = 0; i < lines.size(); i++) {
-                std::string name = lines[i].well_;
-                const int wix = well_names_to_index[name];
-                WellNode& wellnode = *well_collection_.getLeafNodes()[wix];
-                assert(wellnode.name() == name);
-                if (well_data[wix].type == PRODUCER) {
-                    wellnode.prodSpec().guide_rate_ = lines[i].guide_rate_;
-                    if (lines[i].phase_ == "OIL") {
-                        wellnode.prodSpec().guide_rate_type_ = ProductionSpecification::OIL;
-                    } else {
-                        OPM_THROW(std::runtime_error, "Guide rate type " << lines[i].phase_ << " specified for producer "
-                              << name << " in WGRUPCON, cannot handle.");
-                    }
-                } else if (well_data[wix].type == INJECTOR) {
-                    wellnode.injSpec().guide_rate_ = lines[i].guide_rate_;
-                    if (lines[i].phase_ == "RAT") {
-                        wellnode.injSpec().guide_rate_type_ = InjectionSpecification::RAT;
-                    } else {
-                        OPM_THROW(std::runtime_error, "Guide rate type " << lines[i].phase_ << " specified for injector "
-                              << name << " in WGRUPCON, cannot handle.");
-                    }
-                } else {
-                    OPM_THROW(std::runtime_error, "Unknown well type " << well_data[wix].type << " for well " << name);
-                }
-            }
-        }
-        well_collection_.setWellsPointer(w_);
-        well_collection_.applyGroupControls();
-=======
         init(deck, grid.number_of_cells, grid.global_cell, grid.cartdims, grid.dimensions,
              grid.cell_centroids, UgGridHelpers::cell2Faces(grid), grid.face_centroids,
              permeability);
->>>>>>> 2d54a739
     }
 
 
